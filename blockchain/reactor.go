package blockchain

import (
	"bytes"
	"context"
	"reflect"
    "time"
	"net/http"
	"fmt"

	wire "github.com/tendermint/go-wire"
	"github.com/bytom/p2p"
	"github.com/bytom/types"
    "github.com/bytom/protocol/bc/legacy"
    "github.com/bytom/protocol"
	"github.com/bytom/encoding/json"
	cmn "github.com/tendermint/tmlibs/common"
	"github.com/bytom/blockchain/txdb"
	"github.com/bytom/blockchain/account"
	"github.com/bytom/blockchain/asset"
	"github.com/bytom/blockchain/txfeed"
	"github.com/bytom/log"
	//"github.com/bytom/net/http/gzip"
	"github.com/bytom/net/http/httpjson"
	//"github.com/bytom/net/http/limit"
	"github.com/bytom/net/http/static"
	"github.com/bytom/generated/dashboard"
	"github.com/bytom/errors"
	"github.com/bytom/blockchain/txbuilder"
)

const (
	// BlockchainChannel is a channel for blocks and status updates (`BlockStore` height)
	BlockchainChannel = byte(0x40)

	defaultChannelCapacity = 100
	defaultSleepIntervalMS = 500
	trySyncIntervalMS      = 100
	// stop syncing when last block's time is
	// within this much of the system time.
	// stopSyncingDurationMinutes = 10

	// ask for best height every 10s
	statusUpdateIntervalSeconds = 10
	// check if we should switch to consensus reactor
	switchToConsensusIntervalSeconds = 1
	maxBlockchainResponseSize        = 22020096 + 2
	crosscoreRPCPrefix = "/rpc/"
)

/*
type consensusReactor interface {
	// for when we switch from blockchain reactor and fast sync to
	// the consensus machine
	SwitchToConsensus(*sm.State)
}
*/

// BlockchainReactor handles long-term catchup syncing.
type BlockchainReactor struct {
	p2p.BaseReactor

//	state        *sm.State
//	proxyAppConn proxy.AppConnConsensus // same as consensus.proxyAppConn
//	store        *MemStore
	chain        *protocol.Chain
	store        *txdb.Store
	accounts	 *account.Manager
<<<<<<< HEAD
	assets	     *asset.Registry
=======
	assets	         *asset.Registry
	txFeeds		 *txfeed.TxFeed
>>>>>>> 7db1818b
	pool         *BlockPool
	mux          *http.ServeMux
	handler      http.Handler
	fastSync     bool
	requestsCh   chan BlockRequest
	timeoutsCh   chan string
	submitter    txbuilder.Submitter
//	lastBlock    *types.Block

	evsw types.EventSwitch
}

func batchRecover(ctx context.Context, v *interface{}) {
	if r := recover(); r != nil {
		var err error
		if recoveredErr, ok := r.(error); ok {
			err = recoveredErr
		} else {
			err = fmt.Errorf("panic with %T", r)
		}
		err = errors.Wrap(err)
		*v = err
	}

	if *v == nil {
		return
	}
	// Convert errors into error responses (including errors
	// from recovered panics above).
	if err, ok := (*v).(error); ok {
		errorFormatter.Log(ctx, err)
		*v = errorFormatter.Format(err)
	}
}

func jsonHandler(f interface{}) http.Handler {
    h, err := httpjson.Handler(f, errorFormatter.Write)
	if err != nil {
		panic(err)
	}
	return h
}

func alwaysError(err error) http.Handler {
	return jsonHandler(func() error { return err })
}

func (bcr *BlockchainReactor) ServeHTTP(rw http.ResponseWriter, req *http.Request) {
    bcr.handler.ServeHTTP(rw, req)
}

func (bcr *BlockchainReactor) info(ctx context.Context) (map[string]interface{}, error) {
    //if a.config == nil {
		// never configured
	log.Printf(ctx, "-------info-----")
	return map[string]interface{}{
		"is_configured": false,
		"version":       "0.001",
		"build_commit":  "----",
		"build_date":    "------",
		"build_config":  "---------",
	}, nil
	//}
}

func (bcr *BlockchainReactor) createblockkey(ctx context.Context) {
	log.Printf(ctx,"creat-block-key")
}

func webAssetsHandler(next http.Handler) http.Handler {
	mux := http.NewServeMux()
	mux.Handle("/dashboard/", http.StripPrefix("/dashboard/", static.Handler{
		Assets:  dashboard.Files,
		Default: "index.html",
	}))
	mux.Handle("/", next)
	return mux
}

func maxBytes(h http.Handler) http.Handler {
    const maxReqSize = 1e7 // 10MB
	return http.HandlerFunc(func(w http.ResponseWriter, req *http.Request) {
		// A block can easily be bigger than maxReqSize, but everything
		// else should be pretty small.
		if req.URL.Path != crosscoreRPCPrefix+"signer/sign-block" {
			req.Body = http.MaxBytesReader(w, req.Body, maxReqSize)
		}
		h.ServeHTTP(w, req)
	})
}

func (bcr *BlockchainReactor) BuildHander() {
	m := bcr.mux
	m.Handle("/create-account", jsonHandler(bcr.createAccount))
	m.Handle("/create-asset", jsonHandler(bcr.createAsset))
	m.Handle("/update-account-tags",jsonHandler(bcr.updateAccountTags))
	m.Handle("/update-asset-tags",jsonHandler(bcr.updateAssetTags))
<<<<<<< HEAD
	m.Handle("/build-transaction", jsonHandler(bcr.build))
=======
	m.Handle("/create-control-program",jsonHandler(bcr.createControlProgram))
	m.Handle("/create-account-receiver", jsonHandler(bcr.createAccountReceiver))
	m.Handle("/create-transaction-feed", jsonHandler(bcr.createTxFeed))
	m.Handle("/get-transaction-feed", jsonHandler(bcr.getTxFeed))
	m.Handle("/update-transaction-feed", jsonHandler(bcr.updateTxFeed))
	m.Handle("/delete-transaction-feed", jsonHandler(bcr.deleteTxFeed))
>>>>>>> 7db1818b
	m.Handle("/", alwaysError(errors.New("not Found")))
	m.Handle("/info", jsonHandler(bcr.info))
	m.Handle("/create-block-key", jsonHandler(bcr.createblockkey))

    latencyHandler := http.HandlerFunc(func(w http.ResponseWriter, req *http.Request) {
		if l := latency(m, req); l != nil {
			defer l.RecordSince(time.Now())
		}
		m.ServeHTTP(w, req)
		})
	handler := maxBytes(latencyHandler) // TODO(tessr): consider moving this to non-core specific mux
	handler = webAssetsHandler(handler)
/*	handler = healthHandler(handler)
	for _, l := range a.requestLimits {
		handler = limit.Handler(handler, alwaysError(errRateLimited), l.perSecond, l.burst, l.key)
	}
	handler = gzip.Handler{Handler: handler}
	handler = coreCounter(handler)
	handler = timeoutContextHandler(handler)
	if a.config != nil && a.config.BlockchainId != nil {
		handler = blockchainIDHandler(handler, a.config.BlockchainId.String())
	}
	*/
	bcr.handler = handler
}

// Used as a request object for api queries
type requestQuery struct {
	Filter       string        `json:"filter,omitempty"`
	FilterParams []interface{} `json:"filter_params,omitempty"`
	SumBy        []string      `json:"sum_by,omitempty"`
	PageSize     int           `json:"page_size"`

	// AscLongPoll and Timeout are used by /list-transactions
	// to facilitate notifications.
	AscLongPoll bool          `json:"ascending_with_long_poll,omitempty"`
	Timeout     json.Duration `json:"timeout"`

	// After is a completely opaque cursor, indicating that only
	// items in the result set after the one identified by `After`
	// should be included. It has no relationship to time.
	After string `json:"after"`

	// These two are used for time-range queries like /list-transactions
	StartTimeMS uint64 `json:"start_time,omitempty"`
	EndTimeMS   uint64 `json:"end_time,omitempty"`

	// This is used for point-in-time queries like /list-balances
	// TODO(bobg): Different request structs for endpoints with different needs
	TimestampMS uint64 `json:"timestamp,omitempty"`

	// This is used for filtering results from /list-access-tokens
	// Value must be "client" or "network"
	Type string `json:"type"`

	// Aliases is used to filter results from /mockshm/list-keys
	Aliases []string `json:"aliases,omitempty"`
}

// Used as a response object for api queries
type page struct {
	Items    interface{}  `json:"items"`
	Next     requestQuery `json:"next"`
	LastPage bool         `json:"last_page"`
}

func NewBlockchainReactor(store *txdb.Store, chain *protocol.Chain, accounts *account.Manager, fastSync bool) *BlockchainReactor {
    requestsCh    := make(chan BlockRequest, defaultChannelCapacity)
    timeoutsCh    := make(chan string, defaultChannelCapacity)
    pool := NewBlockPool(
        store.Height()+1,
        requestsCh,
        timeoutsCh,
    )
    bcR := &BlockchainReactor {
        chain:         chain,
        store:         store,
		accounts:      accounts,
        pool:          pool,
		mux:           http.NewServeMux(),
        fastSync:      fastSync,
        requestsCh:    requestsCh,
        timeoutsCh:   timeoutsCh,
    }
    bcR.BaseReactor = *p2p.NewBaseReactor("BlockchainReactor", bcR)
    return bcR
}

// OnStart implements BaseService
func (bcR *BlockchainReactor) OnStart() error {
	bcR.BaseReactor.OnStart()
	bcR.BuildHander()
    if bcR.fastSync {
        _, err := bcR.pool.Start()
        if err != nil {
            return err
        }
        go bcR.poolRoutine()
    }
	return nil
}

// OnStop implements BaseService
func (bcR *BlockchainReactor) OnStop() {
	bcR.BaseReactor.OnStop()
}

// GetChannels implements Reactor
func (bcR *BlockchainReactor) GetChannels() []*p2p.ChannelDescriptor {
	return []*p2p.ChannelDescriptor{
		&p2p.ChannelDescriptor{
			ID:                BlockchainChannel,
			Priority:          5,
			SendQueueCapacity: 100,
		},
	}
}

// AddPeer implements Reactor by sending our state to peer.
func (bcR *BlockchainReactor) AddPeer(peer *p2p.Peer) {
	if !peer.Send(BlockchainChannel, struct{ BlockchainMessage }{&bcStatusResponseMessage{bcR.store.Height()}}) {
		// doing nothing, will try later in `poolRoutine`
	}
}

// RemovePeer implements Reactor by removing peer from the pool.
func (bcR *BlockchainReactor) RemovePeer(peer *p2p.Peer, reason interface{}) {
	bcR.pool.RemovePeer(peer.Key)
}

// Receive implements Reactor by handling 4 types of messages (look below).
func (bcR *BlockchainReactor) Receive(chID byte, src *p2p.Peer, msgBytes []byte) {
	_, msg, err := DecodeMessage(msgBytes)
	if err != nil {
		bcR.Logger.Error("Error decoding message", "error", err)
		return
	}

	bcR.Logger.Info("Receive", "src", src, "chID", chID, "msg", msg)

	switch msg := msg.(type) {
	case *bcBlockRequestMessage:
		// Got a request for a block. Respond with block if we have it.
		block, _:= bcR.store.GetBlock(msg.Height)
		if block != nil {
			msg := &bcBlockResponseMessage{Block: block}
			queued := src.TrySend(BlockchainChannel, struct{ BlockchainMessage }{msg})
			if !queued {
				// queue is full, just ignore.
			}
		} else {
			// TODO peer is asking for things we don't have.
		}
	case *bcBlockResponseMessage:
		// Got a block.
		bcR.pool.AddBlock(src.Key, msg.Block, len(msgBytes))
	case *bcStatusRequestMessage:
		// Send peer our state.
		queued := src.TrySend(BlockchainChannel, struct{ BlockchainMessage }{&bcStatusResponseMessage{bcR.store.Height()}})
		if !queued {
			// sorry
		}
	case *bcStatusResponseMessage:
		// Got a peer status. Unverified.
		bcR.pool.SetPeerHeight(src.Key, msg.Height)
	default:
		bcR.Logger.Error(cmn.Fmt("Unknown message type %v", reflect.TypeOf(msg)))
	}
}


// Handle messages from the poolReactor telling the reactor what to do.
// NOTE: Don't sleep in the FOR_LOOP or otherwise slow it down!
// (Except for the SYNC_LOOP, which is the primary purpose and must be synchronous.)
func (bcR *BlockchainReactor) poolRoutine() {

	trySyncTicker := time.NewTicker(trySyncIntervalMS * time.Millisecond)
	statusUpdateTicker := time.NewTicker(statusUpdateIntervalSeconds * time.Second)
	//switchToConsensusTicker := time.NewTicker(switchToConsensusIntervalSeconds * time.Second)

FOR_LOOP:
	for {
		select {
		case request := <-bcR.requestsCh: // chan BlockRequest
			peer := bcR.Switch.Peers().Get(request.PeerID)
			if peer == nil {
				continue FOR_LOOP // Peer has since been disconnected.
			}
			msg := &bcBlockRequestMessage{request.Height}
			queued := peer.TrySend(BlockchainChannel, struct{ BlockchainMessage }{msg})
			if !queued {
				// We couldn't make the request, send-queue full.
				// The pool handles timeouts, just let it go.
				continue FOR_LOOP
			}
		case peerID := <-bcR.timeoutsCh: // chan string
			// Peer timed out.
			peer := bcR.Switch.Peers().Get(peerID)
			if peer != nil {
				bcR.Switch.StopPeerForError(peer, errors.New("BlockchainReactor Timeout"))
			}
		case _ = <-statusUpdateTicker.C:
			// ask for status updates
			go bcR.BroadcastStatusRequest()
		/*case _ = <-switchToConsensusTicker.C:
			height, numPending, _ := bcR.pool.GetStatus()
			outbound, inbound, _ := bcR.Switch.NumPeers()
			bcR.Logger.Info("Consensus ticker", "numPending", numPending, "total", len(bcR.pool.requesters),
				"outbound", outbound, "inbound", inbound)
			if bcR.pool.IsCaughtUp() {
				bcR.Logger.Info("Time to switch to consensus reactor!", "height", height)
				bcR.pool.Stop()

				conR := bcR.Switch.Reactor("CONSENSUS").(consensusReactor)
				conR.SwitchToConsensus(bcR.state)

				break FOR_LOOP
			}*/
		case _ = <-trySyncTicker.C: // chan time
			// This loop can be slow as long as it's doing syncing work.
		SYNC_LOOP:
			for i := 0; i < 10; i++ {
				// See if there are any blocks to sync.
				first, second := bcR.pool.PeekTwoBlocks()
				bcR.Logger.Info("TrySync peeked", "first", first, "second", second)
				if first == nil || second == nil {
					// We need both to sync the first block.
					break SYNC_LOOP
				}
			    bcR.pool.PopRequest()
                bcR.store.SaveBlock(first)
			}
			continue FOR_LOOP
		case <-bcR.Quit:
			break FOR_LOOP
		}
	}
}

// BroadcastStatusRequest broadcasts `BlockStore` height.
func (bcR *BlockchainReactor) BroadcastStatusRequest() error {
	bcR.Switch.Broadcast(BlockchainChannel, struct{ BlockchainMessage }{&bcStatusRequestMessage{bcR.store.Height()}})
	return nil
}


/*
// SetEventSwitch implements events.Eventable
func (bcR *BlockchainReactor) SetEventSwitch(evsw types.EventSwitch) {
	bcR.evsw = evsw
}
*/

//-----------------------------------------------------------------------------
// Messages

const (
	msgTypeBlockRequest   = byte(0x10)
	msgTypeBlockResponse  = byte(0x11)
	msgTypeStatusResponse = byte(0x20)
	msgTypeStatusRequest  = byte(0x21)
)

// BlockchainMessage is a generic message for this reactor.
type BlockchainMessage interface{}

var _ = wire.RegisterInterface(
	struct{ BlockchainMessage }{},
	wire.ConcreteType{&bcBlockRequestMessage{}, msgTypeBlockRequest},
	wire.ConcreteType{&bcBlockResponseMessage{}, msgTypeBlockResponse},
	wire.ConcreteType{&bcStatusResponseMessage{}, msgTypeStatusResponse},
	wire.ConcreteType{&bcStatusRequestMessage{}, msgTypeStatusRequest},
)

// DecodeMessage decodes BlockchainMessage.
// TODO: ensure that bz is completely read.
func DecodeMessage(bz []byte) (msgType byte, msg BlockchainMessage, err error) {
	msgType = bz[0]
	n := int(0)
	r := bytes.NewReader(bz)
	msg = wire.ReadBinary(struct{ BlockchainMessage }{}, r, maxBlockchainResponseSize, &n, &err).(struct{ BlockchainMessage }).BlockchainMessage
	if err != nil && n != len(bz) {
		err = errors.New("DecodeMessage() had bytes left over")
	}
	return
}

//-----------------------------------

type bcBlockRequestMessage struct {
	Height uint64
}

func (m *bcBlockRequestMessage) String() string {
	return cmn.Fmt("[bcBlockRequestMessage %v]", m.Height)
}

//-------------------------------------

// NOTE: keep up-to-date with maxBlockchainResponseSize
type bcBlockResponseMessage struct {
	Block *legacy.Block
}

func (m *bcBlockResponseMessage) String() string {
	return cmn.Fmt("[bcBlockResponseMessage %v]", m.Block.Height)
}

//-------------------------------------

type bcStatusRequestMessage struct {
	Height uint64
}

func (m *bcStatusRequestMessage) String() string {
	return cmn.Fmt("[bcStatusRequestMessage %v]", m.Height)
}

//-------------------------------------

type bcStatusResponseMessage struct {
	Height uint64
}

func (m *bcStatusResponseMessage) String() string {
	return cmn.Fmt("[bcStatusResponseMessage %v]", m.Height)
}<|MERGE_RESOLUTION|>--- conflicted
+++ resolved
@@ -66,12 +66,8 @@
 	chain        *protocol.Chain
 	store        *txdb.Store
 	accounts	 *account.Manager
-<<<<<<< HEAD
 	assets	     *asset.Registry
-=======
-	assets	         *asset.Registry
 	txFeeds		 *txfeed.TxFeed
->>>>>>> 7db1818b
 	pool         *BlockPool
 	mux          *http.ServeMux
 	handler      http.Handler
@@ -169,16 +165,13 @@
 	m.Handle("/create-asset", jsonHandler(bcr.createAsset))
 	m.Handle("/update-account-tags",jsonHandler(bcr.updateAccountTags))
 	m.Handle("/update-asset-tags",jsonHandler(bcr.updateAssetTags))
-<<<<<<< HEAD
 	m.Handle("/build-transaction", jsonHandler(bcr.build))
-=======
 	m.Handle("/create-control-program",jsonHandler(bcr.createControlProgram))
 	m.Handle("/create-account-receiver", jsonHandler(bcr.createAccountReceiver))
 	m.Handle("/create-transaction-feed", jsonHandler(bcr.createTxFeed))
 	m.Handle("/get-transaction-feed", jsonHandler(bcr.getTxFeed))
 	m.Handle("/update-transaction-feed", jsonHandler(bcr.updateTxFeed))
 	m.Handle("/delete-transaction-feed", jsonHandler(bcr.deleteTxFeed))
->>>>>>> 7db1818b
 	m.Handle("/", alwaysError(errors.New("not Found")))
 	m.Handle("/info", jsonHandler(bcr.info))
 	m.Handle("/create-block-key", jsonHandler(bcr.createblockkey))
