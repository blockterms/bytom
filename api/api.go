package api

import (
	"crypto/tls"
	"net"
	"net/http"
	"sync"
	"time"

	"github.com/bytom/accesstoken"
	"github.com/bytom/addresscallbacks"
	"github.com/bytom/blockchain/txfeed"
	cfg "github.com/bytom/config"
	"github.com/bytom/dashboard/dashboard"
	"github.com/bytom/dashboard/equity"
	"github.com/bytom/errors"
	"github.com/bytom/event"
	"github.com/bytom/mining/cpuminer"
	"github.com/bytom/mining/miningpool"
	"github.com/bytom/net/http/authn"
	"github.com/bytom/net/http/gzip"
	"github.com/bytom/net/http/httpjson"
	"github.com/bytom/net/http/static"
	"github.com/bytom/net/websocket"
	"github.com/bytom/netsync"
	"github.com/bytom/p2p"
	"github.com/bytom/protocol"
	"github.com/bytom/wallet"
	"github.com/kr/secureheader"
	log "github.com/sirupsen/logrus"
	cmn "github.com/tendermint/tmlibs/common"
)

var (
	errNotAuthenticated = errors.New("not authenticated")
	httpReadTimeout     = 2 * time.Minute
	httpWriteTimeout    = time.Hour
)

const (
	// SUCCESS indicates the rpc calling is successful.
	SUCCESS = "success"
	// FAIL indicated the rpc calling is failed.
	FAIL      = "fail"
	logModule = "api"
)

// Response describes the response standard.
type Response struct {
	Status      string      `json:"status,omitempty"`
	Code        string      `json:"code,omitempty"`
	Msg         string      `json:"msg,omitempty"`
	ErrorDetail string      `json:"error_detail,omitempty"`
	Data        interface{} `json:"data,omitempty"`
}

//NewSuccessResponse success response
func NewSuccessResponse(data interface{}) Response {
	return Response{Status: SUCCESS, Data: data}
}

//FormatErrResp format error response
func FormatErrResp(err error) (response Response) {
	response = Response{Status: FAIL}
	root := errors.Root(err)
	// Some types cannot be used as map keys, for example slices.
	// If an error's underlying type is one of these, don't panic.
	// Just treat it like any other missing entry.
	defer func() {
		if err := recover(); err != nil {
			response.ErrorDetail = ""
		}
	}()

	if info, ok := respErrFormatter[root]; ok {
		response.Code = info.ChainCode
		response.Msg = info.Message
		response.ErrorDetail = err.Error()
	} else {
		response.Code = respErrFormatter[ErrDefault].ChainCode
		response.Msg = respErrFormatter[ErrDefault].Message
		response.ErrorDetail = err.Error()
	}
	return response
}

//NewErrorResponse error response
func NewErrorResponse(err error) Response {
	response := FormatErrResp(err)
	return response
}

type waitHandler struct {
	h  http.Handler
	wg sync.WaitGroup
}

func (wh *waitHandler) Set(h http.Handler) {
	wh.h = h
	wh.wg.Done()
}

func (wh *waitHandler) ServeHTTP(w http.ResponseWriter, req *http.Request) {
	wh.wg.Wait()
	wh.h.ServeHTTP(w, req)
}

// API is the scheduling center for server
type API struct {
	sync            NetSync
	wallet          *wallet.Wallet
	accessTokens    *accesstoken.CredentialStore
	callbackStore   *addresscallbacks.CallbackStore
	chain           *protocol.Chain
	server          *http.Server
	handler         http.Handler
	txFeedTracker   *txfeed.Tracker
	cpuMiner        *cpuminer.CPUMiner
	miningPool      *miningpool.MiningPool
	notificationMgr *websocket.WSNotificationManager
	eventDispatcher *event.Dispatcher
}

func (a *API) initServer(config *cfg.Config) {
	// The waitHandler accepts incoming requests, but blocks until its underlying
	// handler is set, when the second phase is complete.
	var coreHandler waitHandler
	var handler http.Handler

	coreHandler.wg.Add(1)
	mux := http.NewServeMux()
	mux.Handle("/", &coreHandler)

	handler = AuthHandler(mux, a.accessTokens, config.Auth.Disable)
	handler = RedirectHandler(handler)

	secureheader.DefaultConfig.PermitClearLoopback = true
	secureheader.DefaultConfig.HTTPSRedirect = false
	secureheader.DefaultConfig.Next = handler

	a.server = &http.Server{
		// Note: we should not set TLSConfig here;
		// we took care of TLS with the listener in maybeUseTLS.
		Handler:      secureheader.DefaultConfig,
		ReadTimeout:  httpReadTimeout,
		WriteTimeout: httpWriteTimeout,
		// Disable HTTP/2 for now until the Go implementation is more stable.
		// https://github.com/golang/go/issues/16450
		// https://github.com/golang/go/issues/17071
		TLSNextProto: map[string]func(*http.Server, *tls.Conn, http.Handler){},
	}

	coreHandler.Set(a)
}

// StartServer start the server
func (a *API) StartServer(address string) {
	log.WithFields(log.Fields{"module": logModule, "api address:": address}).Info("Rpc listen")
	listener, err := net.Listen("tcp", address)
	if err != nil {
		cmn.Exit(cmn.Fmt("Failed to register tcp port: %v", err))
	}

	// The `Serve` call has to happen in its own goroutine because
	// it's blocking and we need to proceed to the rest of the core setup after
	// we call it.
	go func() {
		if err := a.server.Serve(listener); err != nil {
			log.WithFields(log.Fields{"module": logModule, "error": errors.Wrap(err, "Serve")}).Error("Rpc server")
		}
	}()
}

type NetSync interface {
	IsListening() bool
	IsCaughtUp() bool
	PeerCount() int
	GetNetwork() string
	BestPeer() *netsync.PeerInfo
	DialPeerWithAddress(addr *p2p.NetAddress) error
	GetPeerInfos() []*netsync.PeerInfo
	StopPeer(peerID string) error
}

// NewAPI create and initialize the API
<<<<<<< HEAD
func NewAPI(sync *netsync.SyncManager,
	wallet *wallet.Wallet,
	txfeeds *txfeed.Tracker,
	cpuMiner *cpuminer.CPUMiner,
	miningPool *miningpool.MiningPool,
	chain *protocol.Chain,
	config *cfg.Config,
	token *accesstoken.CredentialStore,
	newBlockCh chan *bc.Hash,
	notificationMgr *websocket.WSNotificationManager,
	cbStore *addresscallbacks.CallbackStore) *API {
=======
func NewAPI(sync NetSync, wallet *wallet.Wallet, txfeeds *txfeed.Tracker, cpuMiner *cpuminer.CPUMiner, miningPool *miningpool.MiningPool, chain *protocol.Chain, config *cfg.Config, token *accesstoken.CredentialStore, dispatcher *event.Dispatcher, notificationMgr *websocket.WSNotificationManager) *API {
>>>>>>> 56443ac4
	api := &API{
		sync:          sync,
		wallet:        wallet,
		chain:         chain,
		accessTokens:  token,
		callbackStore: cbStore,
		txFeedTracker: txfeeds,
		cpuMiner:      cpuMiner,
		miningPool:    miningPool,

		eventDispatcher: dispatcher,
		notificationMgr: notificationMgr,
	}
	api.buildHandler()
	api.initServer(config)

	return api
}

func (a *API) ServeHTTP(rw http.ResponseWriter, req *http.Request) {
	a.handler.ServeHTTP(rw, req)
}

// buildHandler is in charge of all the rpc handling.
func (a *API) buildHandler() {
	walletEnable := false
	m := http.NewServeMux()
	if a.wallet != nil {
		walletEnable = true
		m.Handle("/create-account", jsonHandler(a.createAccount))
		m.Handle("/update-account-alias", jsonHandler(a.updateAccountAlias))
		m.Handle("/list-accounts", jsonHandler(a.listAccounts))
		m.Handle("/delete-account", jsonHandler(a.deleteAccount))

		m.Handle("/create-account-receiver", jsonHandler(a.createAccountReceiver))
		m.Handle("/list-addresses", jsonHandler(a.listAddresses))
		m.Handle("/validate-address", jsonHandler(a.validateAddress))
		m.Handle("/list-pubkeys", jsonHandler(a.listPubKeys))

		m.Handle("/add-address-callback", jsonHandler(a.addAddressCallback))
		m.Handle("/list-address-callbacks", jsonHandler(a.listAddressCallbacks))
		m.Handle("/remove-address-callback", jsonHandler(a.removeAddressCallback))

		m.Handle("/get-mining-address", jsonHandler(a.getMiningAddress))
		m.Handle("/set-mining-address", jsonHandler(a.setMiningAddress))

		m.Handle("/get-coinbase-arbitrary", jsonHandler(a.getCoinbaseArbitrary))
		m.Handle("/set-coinbase-arbitrary", jsonHandler(a.setCoinbaseArbitrary))

		m.Handle("/create-asset", jsonHandler(a.createAsset))
		m.Handle("/update-asset-alias", jsonHandler(a.updateAssetAlias))
		m.Handle("/get-asset", jsonHandler(a.getAsset))
		m.Handle("/list-assets", jsonHandler(a.listAssets))

		m.Handle("/create-key", jsonHandler(a.pseudohsmCreateKey))
		m.Handle("/update-key-alias", jsonHandler(a.pseudohsmUpdateKeyAlias))
		m.Handle("/list-keys", jsonHandler(a.pseudohsmListKeys))
		m.Handle("/delete-key", jsonHandler(a.pseudohsmDeleteKey))
		m.Handle("/reset-key-password", jsonHandler(a.pseudohsmResetPassword))
		m.Handle("/check-key-password", jsonHandler(a.pseudohsmCheckPassword))
		m.Handle("/sign-message", jsonHandler(a.signMessage))

		m.Handle("/build-transaction", jsonHandler(a.build))
		m.Handle("/build-chain-transactions", jsonHandler(a.buildChainTxs))
		m.Handle("/sign-transaction", jsonHandler(a.signTemplate))
		m.Handle("/sign-transactions", jsonHandler(a.signTemplates))

		m.Handle("/get-transaction", jsonHandler(a.getTransaction))
		m.Handle("/list-transactions", jsonHandler(a.listTransactions))

		m.Handle("/list-balances", jsonHandler(a.listBalances))
		m.Handle("/list-unspent-outputs", jsonHandler(a.listUnspentOutputs))

		m.Handle("/decode-program", jsonHandler(a.decodeProgram))

		m.Handle("/backup-wallet", jsonHandler(a.backupWalletImage))
		m.Handle("/restore-wallet", jsonHandler(a.restoreWalletImage))
		m.Handle("/rescan-wallet", jsonHandler(a.rescanWallet))
		m.Handle("/wallet-info", jsonHandler(a.getWalletInfo))
		m.Handle("/recovery-wallet", jsonHandler(a.recoveryFromRootXPubs))
	} else {
		log.Warn("Please enable wallet")
	}

	m.Handle("/", alwaysError(errors.New("not Found")))
	m.Handle("/error", jsonHandler(a.walletError))

	m.Handle("/create-access-token", jsonHandler(a.createAccessToken))
	m.Handle("/list-access-tokens", jsonHandler(a.listAccessTokens))
	m.Handle("/delete-access-token", jsonHandler(a.deleteAccessToken))
	m.Handle("/check-access-token", jsonHandler(a.checkAccessToken))

	m.Handle("/create-transaction-feed", jsonHandler(a.createTxFeed))
	m.Handle("/get-transaction-feed", jsonHandler(a.getTxFeed))
	m.Handle("/update-transaction-feed", jsonHandler(a.updateTxFeed))
	m.Handle("/delete-transaction-feed", jsonHandler(a.deleteTxFeed))
	m.Handle("/list-transaction-feeds", jsonHandler(a.listTxFeeds))

	m.Handle("/submit-transaction", jsonHandler(a.submit))
	m.Handle("/submit-transactions", jsonHandler(a.submitTxs))
	m.Handle("/estimate-transaction-gas", jsonHandler(a.estimateTxGas))

	m.Handle("/get-unconfirmed-transaction", jsonHandler(a.getUnconfirmedTx))
	m.Handle("/list-unconfirmed-transactions", jsonHandler(a.listUnconfirmedTxs))
	m.Handle("/decode-raw-transaction", jsonHandler(a.decodeRawTransaction))

	m.Handle("/get-block", jsonHandler(a.getBlock))
	m.Handle("/get-raw-block", jsonHandler(a.getRawBlock))
	m.Handle("/get-block-hash", jsonHandler(a.getBestBlockHash))
	m.Handle("/get-block-header", jsonHandler(a.getBlockHeader))
	m.Handle("/get-block-count", jsonHandler(a.getBlockCount))
	m.Handle("/get-difficulty", jsonHandler(a.getDifficulty))
	m.Handle("/get-hash-rate", jsonHandler(a.getHashRate))

	m.Handle("/is-mining", jsonHandler(a.isMining))
	m.Handle("/set-mining", jsonHandler(a.setMining))

	m.Handle("/get-work", jsonHandler(a.getWork))
	m.Handle("/get-work-json", jsonHandler(a.getWorkJSON))
	m.Handle("/submit-block", jsonHandler(a.submitBlock))
	m.Handle("/submit-work", jsonHandler(a.submitWork))
	m.Handle("/submit-work-json", jsonHandler(a.submitWorkJSON))

	m.Handle("/verify-message", jsonHandler(a.verifyMessage))
	m.Handle("/compile", jsonHandler(a.compileEquity))

	m.Handle("/gas-rate", jsonHandler(a.gasRate))
	m.Handle("/net-info", jsonHandler(a.getNetInfo))

	m.Handle("/list-peers", jsonHandler(a.listPeers))
	m.Handle("/disconnect-peer", jsonHandler(a.disconnectPeer))
	m.Handle("/connect-peer", jsonHandler(a.connectPeer))

	m.Handle("/get-merkle-proof", jsonHandler(a.getMerkleProof))

	m.HandleFunc("/websocket-subscribe", a.websocketHandler)

	handler := walletHandler(m, walletEnable)
	handler = webAssetsHandler(handler)
	handler = gzip.Handler{Handler: handler}
	a.handler = handler
}

// json Handler
func jsonHandler(f interface{}) http.Handler {
	h, err := httpjson.Handler(f, errorFormatter.Write)
	if err != nil {
		panic(err)
	}
	return h
}

// error Handler
func alwaysError(err error) http.Handler {
	return jsonHandler(func() error { return err })
}

func webAssetsHandler(next http.Handler) http.Handler {
	mux := http.NewServeMux()
	mux.Handle("/dashboard/", http.StripPrefix("/dashboard/", static.Handler{
		Assets:  dashboard.Files,
		Default: "index.html",
	}))
	mux.Handle("/equity/", http.StripPrefix("/equity/", static.Handler{
		Assets:  equity.Files,
		Default: "index.html",
	}))
	mux.Handle("/", next)

	return mux
}

// AuthHandler access token auth Handler
func AuthHandler(handler http.Handler, accessTokens *accesstoken.CredentialStore, authDisable bool) http.Handler {
	authenticator := authn.NewAPI(accessTokens, authDisable)

	return http.HandlerFunc(func(rw http.ResponseWriter, req *http.Request) {
		// TODO(tessr): check that this path exists; return early if this path isn't legit
		req, err := authenticator.Authenticate(req)
		if err != nil {
			log.WithFields(log.Fields{"module": logModule, "error": errors.Wrap(err, "Serve")}).Error("Authenticate fail")
			err = errors.WithDetail(errNotAuthenticated, err.Error())
			errorFormatter.Write(req.Context(), rw, err)
			return
		}
		handler.ServeHTTP(rw, req)
	})
}

// RedirectHandler redirect to dashboard handler
func RedirectHandler(next http.Handler) http.Handler {
	return http.HandlerFunc(func(w http.ResponseWriter, req *http.Request) {
		if req.URL.Path == "/" {
			http.Redirect(w, req, "/dashboard/", http.StatusFound)
			return
		}
		next.ServeHTTP(w, req)
	})
}

func walletHandler(m *http.ServeMux, walletEnable bool) http.Handler {
	return http.HandlerFunc(func(w http.ResponseWriter, req *http.Request) {
		// when the wallet is not been opened and the url path is not been found, modify url path to error,
		// and redirect handler to error
		if _, pattern := m.Handler(req); pattern != req.URL.Path && !walletEnable {
			req.URL.Path = "/error"
			walletRedirectHandler(w, req)
			return
		}

		m.ServeHTTP(w, req)
	})
}

// walletRedirectHandler redirect to error when the wallet is closed
func walletRedirectHandler(w http.ResponseWriter, req *http.Request) {
	h := http.RedirectHandler(req.URL.String(), http.StatusMovedPermanently)
	h.ServeHTTP(w, req)
}<|MERGE_RESOLUTION|>--- conflicted
+++ resolved
@@ -183,21 +183,7 @@
 }
 
 // NewAPI create and initialize the API
-<<<<<<< HEAD
-func NewAPI(sync *netsync.SyncManager,
-	wallet *wallet.Wallet,
-	txfeeds *txfeed.Tracker,
-	cpuMiner *cpuminer.CPUMiner,
-	miningPool *miningpool.MiningPool,
-	chain *protocol.Chain,
-	config *cfg.Config,
-	token *accesstoken.CredentialStore,
-	newBlockCh chan *bc.Hash,
-	notificationMgr *websocket.WSNotificationManager,
-	cbStore *addresscallbacks.CallbackStore) *API {
-=======
-func NewAPI(sync NetSync, wallet *wallet.Wallet, txfeeds *txfeed.Tracker, cpuMiner *cpuminer.CPUMiner, miningPool *miningpool.MiningPool, chain *protocol.Chain, config *cfg.Config, token *accesstoken.CredentialStore, dispatcher *event.Dispatcher, notificationMgr *websocket.WSNotificationManager) *API {
->>>>>>> 56443ac4
+func NewAPI(sync NetSync, wallet *wallet.Wallet, txfeeds *txfeed.Tracker, cpuMiner *cpuminer.CPUMiner, miningPool *miningpool.MiningPool, chain *protocol.Chain, config *cfg.Config, token *accesstoken.CredentialStore, dispatcher *event.Dispatcher, notificationMgr *websocket.WSNotificationManager, cbStore *addresscallbacks.CallbackStore) *API {
 	api := &API{
 		sync:          sync,
 		wallet:        wallet,
