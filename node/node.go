package node

import (
	"context"
	"errors"
	"net"
	"net/http"
	_ "net/http/pprof"
	"os"
	"path/filepath"

	"github.com/bytom/accesstoken"
	"github.com/bytom/account"
	"github.com/bytom/addresscallbacks"
	"github.com/bytom/api"
	"github.com/bytom/asset"
	"github.com/bytom/blockchain/pseudohsm"
	"github.com/bytom/blockchain/txfeed"
	cfg "github.com/bytom/config"
	"github.com/bytom/consensus"
	"github.com/bytom/database/leveldb"
	"github.com/bytom/env"
	"github.com/bytom/mining/cpuminer"
	"github.com/bytom/mining/miningpool"
	"github.com/bytom/mining/tensority"
	"github.com/bytom/net/websocket"
	"github.com/bytom/netsync"
	"github.com/bytom/protocol"
	"github.com/bytom/protocol/bc"
	w "github.com/bytom/wallet"
	"github.com/prometheus/prometheus/util/flock"
	log "github.com/sirupsen/logrus"
	cmn "github.com/tendermint/tmlibs/common"
	dbm "github.com/tendermint/tmlibs/db"
	browser "github.com/toqueteos/webbrowser"
)

const (
	webHost           = "http://127.0.0.1"
	maxNewBlockChSize = 1024
)

type Node struct {
	cmn.BaseService

	// config
	config *cfg.Config

	syncManager *netsync.SyncManager

	//bcReactor    *bc.BlockchainReactor
<<<<<<< HEAD
	wallet        *w.Wallet
	accessTokens  *accesstoken.CredentialStore
	callbackStore *addresscallbacks.CallbackStore
	api           *api.API
	chain         *protocol.Chain
	txfeed        *txfeed.Tracker
	cpuMiner      *cpuminer.CPUMiner
	miningPool    *miningpool.MiningPool
	miningEnable  bool
=======
	wallet          *w.Wallet
	accessTokens    *accesstoken.CredentialStore
	notificationMgr *websocket.WSNotificationManager
	api             *api.API
	chain           *protocol.Chain
	txfeed          *txfeed.Tracker
	cpuMiner        *cpuminer.CPUMiner
	miningPool      *miningpool.MiningPool
	miningEnable    bool
>>>>>>> fdb84867

	newBlockCh chan *bc.Hash
}

func NewNode(config *cfg.Config) *Node {
	ctx := context.Background()
	if err := lockDataDirectory(config); err != nil {
		cmn.Exit("Error: " + err.Error())
	}
	initLogFile(config)
	initActiveNetParams(config)
	initCommonConfig(config)

	// Get store
	if config.DBBackend != "memdb" && config.DBBackend != "leveldb" {
		cmn.Exit(cmn.Fmt("Param db_backend [%v] is invalid, use leveldb or memdb", config.DBBackend))
	}
	coreDB := dbm.NewDB("core", config.DBBackend, config.DBDir())
	store := leveldb.NewStore(coreDB)

	tokenDB := dbm.NewDB("accesstoken", config.DBBackend, config.DBDir())
	accessTokens := accesstoken.NewStore(tokenDB)

	callbackDB := dbm.NewDB("callbacks", config.DBBackend, config.DBDir())
	callbackStore := addresscallbacks.NewStore(callbackDB)

	txPool := protocol.NewTxPool(store)
	chain, err := protocol.NewChain(store, txPool)
	if err != nil {
		cmn.Exit(cmn.Fmt("Failed to create chain structure: %v", err))
	}

	var accounts *account.Manager = nil
	var assets *asset.Registry = nil
	var wallet *w.Wallet = nil
	var txFeed *txfeed.Tracker = nil

	txFeedDB := dbm.NewDB("txfeeds", config.DBBackend, config.DBDir())
	txFeed = txfeed.NewTracker(txFeedDB, chain)

	if err = txFeed.Prepare(ctx); err != nil {
		log.WithField("error", err).Error("start txfeed")
		return nil
	}

	hsm, err := pseudohsm.New(config.KeysDir())
	if err != nil {
		cmn.Exit(cmn.Fmt("initialize HSM failed: %v", err))
	}

	if !config.Wallet.Disable {
		walletDB := dbm.NewDB("wallet", config.DBBackend, config.DBDir())
		accounts = account.NewManager(walletDB, chain)
		assets = asset.NewRegistry(walletDB, chain)
		wallet, err = w.NewWallet(walletDB, accounts, assets, hsm, chain)
		if err != nil {
			log.WithField("error", err).Error("init NewWallet")
		}

		// trigger rescan wallet
		if config.Wallet.Rescan {
			wallet.RescanBlocks()
		}
	}
	newBlockCh := make(chan *bc.Hash, maxNewBlockChSize)
	newTxListener := addresscallbacks.NewTxListener(config, callbackStore)
	syncManager, _ := netsync.NewSyncManager(config, chain, txPool, newBlockCh, newTxListener)

	notificationMgr := websocket.NewWsNotificationManager(config.Websocket.MaxNumWebsockets, config.Websocket.MaxNumConcurrentReqs, chain)

	// get transaction from txPool and send it to syncManager and wallet
	go newPoolTxListener(txPool, syncManager, wallet, notificationMgr)

	// run the profile server
	profileHost := config.ProfListenAddress
	if profileHost != "" {
		// Profiling bytomd programs.see (https://blog.golang.org/profiling-go-programs)
		// go tool pprof http://profileHose/debug/pprof/heap
		go func() {
			if err = http.ListenAndServe(profileHost, nil); err != nil {
				cmn.Exit(cmn.Fmt("Failed to register tcp profileHost: %v", err))
			}
		}()
	}

	node := &Node{
		config:        config,
		syncManager:   syncManager,
		accessTokens:  accessTokens,
		callbackStore: callbackStore,
		wallet:        wallet,
		chain:         chain,
		txfeed:        txFeed,
		miningEnable:  config.Mining,

		newBlockCh:      newBlockCh,
		notificationMgr: notificationMgr,
	}

	node.cpuMiner = cpuminer.NewCPUMiner(chain, accounts, txPool, newBlockCh)
	node.miningPool = miningpool.NewMiningPool(chain, accounts, txPool, newBlockCh)

	node.BaseService = *cmn.NewBaseService(nil, "Node", node)

	if config.Simd.Enable {
		tensority.UseSIMD = true
	}

	return node
}

// newPoolTxListener listener transaction from txPool, and send it to syncManager and wallet
func newPoolTxListener(txPool *protocol.TxPool, syncManager *netsync.SyncManager, wallet *w.Wallet, notificationMgr *websocket.WSNotificationManager) {
	txMsgCh := txPool.GetMsgCh()
	syncManagerTxCh := syncManager.GetNewTxCh()

	for {
		msg := <-txMsgCh
		switch msg.MsgType {
		case protocol.MsgNewTx:
			syncManagerTxCh <- msg.Tx
			if wallet != nil {
				wallet.AddUnconfirmedTx(msg.TxDesc)
			}
			notificationMgr.NotifyMempoolTx(msg.Tx)
		case protocol.MsgRemoveTx:
			if wallet != nil {
				wallet.RemoveUnconfirmedTx(msg.TxDesc)
			}
		default:
			log.Warn("got unknow message type from the txPool channel")
		}
	}
}

// Lock data directory after daemonization
func lockDataDirectory(config *cfg.Config) error {
	_, _, err := flock.New(filepath.Join(config.RootDir, "LOCK"))
	if err != nil {
		return errors.New("datadir already used by another process")
	}
	return nil
}

func initActiveNetParams(config *cfg.Config) {
	var exist bool
	consensus.ActiveNetParams, exist = consensus.NetParams[config.ChainID]
	if !exist {
		cmn.Exit(cmn.Fmt("chain_id[%v] don't exist", config.ChainID))
	}
}

func initLogFile(config *cfg.Config) {
	if config.LogFile == "" {
		return
	}
	cmn.EnsureDir(filepath.Dir(config.LogFile), 0700)
	file, err := os.OpenFile(config.LogFile, os.O_CREATE|os.O_WRONLY|os.O_APPEND, 0666)
	if err == nil {
		log.SetOutput(file)
	} else {
		log.WithField("err", err).Info("using default")
	}

}

func initCommonConfig(config *cfg.Config) {
	cfg.CommonConfig = config
}

// Lanch web broser or not
func launchWebBrowser(port string) {
	webAddress := webHost + ":" + port
	log.Info("Launching System Browser with :", webAddress)
	if err := browser.Open(webAddress); err != nil {
		log.Error(err.Error())
		return
	}
}

func (n *Node) initAndstartApiServer() {
<<<<<<< HEAD
	n.api = api.NewAPI(n.syncManager, n.wallet, n.txfeed, n.cpuMiner, n.miningPool, n.chain, n.config, n.accessTokens, n.newBlockCh, n.callbackStore)
=======
	n.api = api.NewAPI(n.syncManager, n.wallet, n.txfeed, n.cpuMiner, n.miningPool, n.chain, n.config, n.accessTokens, n.newBlockCh, n.notificationMgr)
>>>>>>> fdb84867

	listenAddr := env.String("LISTEN", n.config.ApiAddress)
	env.Parse()
	n.api.StartServer(*listenAddr)
}

func (n *Node) OnStart() error {
	if n.miningEnable {
		if _, err := n.wallet.AccountMgr.GetMiningAddress(); err != nil {
			n.miningEnable = false
			log.Error(err)
		} else {
			n.cpuMiner.Start()
		}
	}
	if !n.config.VaultMode {
		n.syncManager.Start()
	}
	n.initAndstartApiServer()
	n.notificationMgr.Start()
	if !n.config.Web.Closed {
		_, port, err := net.SplitHostPort(n.config.ApiAddress)
		if err != nil {
			log.Error("Invalid api address")
			return err
		}
		launchWebBrowser(port)
	}
	return nil
}

func (n *Node) OnStop() {
	n.notificationMgr.Shutdown()
	n.notificationMgr.WaitForShutdown()
	n.BaseService.OnStop()
	if n.miningEnable {
		n.cpuMiner.Stop()
	}
	if !n.config.VaultMode {
		n.syncManager.Stop()
	}
}

func (n *Node) RunForever() {
	// Sleep forever and then...
	cmn.TrapSignal(func() {
		n.Stop()
	})
}

func (n *Node) SyncManager() *netsync.SyncManager {
	return n.syncManager
}

func (n *Node) MiningPool() *miningpool.MiningPool {
	return n.miningPool
}<|MERGE_RESOLUTION|>--- conflicted
+++ resolved
@@ -49,27 +49,16 @@
 	syncManager *netsync.SyncManager
 
 	//bcReactor    *bc.BlockchainReactor
-<<<<<<< HEAD
-	wallet        *w.Wallet
-	accessTokens  *accesstoken.CredentialStore
-	callbackStore *addresscallbacks.CallbackStore
-	api           *api.API
-	chain         *protocol.Chain
-	txfeed        *txfeed.Tracker
-	cpuMiner      *cpuminer.CPUMiner
-	miningPool    *miningpool.MiningPool
-	miningEnable  bool
-=======
 	wallet          *w.Wallet
 	accessTokens    *accesstoken.CredentialStore
 	notificationMgr *websocket.WSNotificationManager
+	callbackStore   *addresscallbacks.CallbackStore
 	api             *api.API
 	chain           *protocol.Chain
 	txfeed          *txfeed.Tracker
 	cpuMiner        *cpuminer.CPUMiner
 	miningPool      *miningpool.MiningPool
 	miningEnable    bool
->>>>>>> fdb84867
 
 	newBlockCh chan *bc.Hash
 }
@@ -251,11 +240,7 @@
 }
 
 func (n *Node) initAndstartApiServer() {
-<<<<<<< HEAD
-	n.api = api.NewAPI(n.syncManager, n.wallet, n.txfeed, n.cpuMiner, n.miningPool, n.chain, n.config, n.accessTokens, n.newBlockCh, n.callbackStore)
-=======
-	n.api = api.NewAPI(n.syncManager, n.wallet, n.txfeed, n.cpuMiner, n.miningPool, n.chain, n.config, n.accessTokens, n.newBlockCh, n.notificationMgr)
->>>>>>> fdb84867
+	n.api = api.NewAPI(n.syncManager, n.wallet, n.txfeed, n.cpuMiner, n.miningPool, n.chain, n.config, n.accessTokens, n.newBlockCh, n.notificationMgr, n.callbackStore)
 
 	listenAddr := env.String("LISTEN", n.config.ApiAddress)
 	env.Parse()
