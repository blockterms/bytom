--- conflicted
+++ resolved
@@ -81,15 +81,10 @@
 	tokenDB := dbm.NewDB("accesstoken", config.DBBackend, config.DBDir())
 	accessTokens := accesstoken.NewStore(tokenDB)
 
-<<<<<<< HEAD
 	callbackDB := dbm.NewDB("callbacks", config.DBBackend, config.DBDir())
 	callbackStore := addresscallbacks.NewStore(callbackDB)
-
-	txPool := protocol.NewTxPool(store)
-=======
 	dispatcher := event.NewDispatcher()
 	txPool := protocol.NewTxPool(store, dispatcher)
->>>>>>> 56443ac4
 	chain, err := protocol.NewChain(store, txPool)
 	if err != nil {
 		cmn.Exit(cmn.Fmt("Failed to create chain structure: %v", err))
@@ -127,14 +122,8 @@
 			wallet.RescanBlocks()
 		}
 	}
-<<<<<<< HEAD
-	newBlockCh := make(chan *bc.Hash, maxNewBlockChSize)
 	newTxListener := addresscallbacks.NewTxListener(config, callbackStore)
-	syncManager, _ := netsync.NewSyncManager(config, chain, txPool, newBlockCh, newTxListener)
-=======
->>>>>>> 56443ac4
-
-	syncManager, err := netsync.NewSyncManager(config, chain, txPool, dispatcher)
+	syncManager, err := netsync.NewSyncManager(config, chain, txPool, dispatcher, newTxListener)
 	if err != nil {
 		cmn.Exit(cmn.Fmt("Failed to create sync manager: %v", err))
 	}
@@ -154,28 +143,16 @@
 	}
 
 	node := &Node{
-<<<<<<< HEAD
-		config:        config,
-		syncManager:   syncManager,
-		accessTokens:  accessTokens,
-		callbackStore: callbackStore,
-		wallet:        wallet,
-		chain:         chain,
-		txfeed:        txFeed,
-		miningEnable:  config.Mining,
-
-		newBlockCh:      newBlockCh,
-=======
 		eventDispatcher: dispatcher,
 		config:          config,
 		syncManager:     syncManager,
 		accessTokens:    accessTokens,
+		callbackStore:   callbackStore,
 		wallet:          wallet,
 		chain:           chain,
 		txfeed:          txFeed,
 		miningEnable:    config.Mining,
 
->>>>>>> 56443ac4
 		notificationMgr: notificationMgr,
 	}
 
@@ -236,13 +213,8 @@
 	}
 }
 
-<<<<<<< HEAD
-func (n *Node) initAndstartApiServer() {
-	n.api = api.NewAPI(n.syncManager, n.wallet, n.txfeed, n.cpuMiner, n.miningPool, n.chain, n.config, n.accessTokens, n.newBlockCh, n.notificationMgr, n.callbackStore)
-=======
 func (n *Node) initAndstartAPIServer() {
-	n.api = api.NewAPI(n.syncManager, n.wallet, n.txfeed, n.cpuMiner, n.miningPool, n.chain, n.config, n.accessTokens, n.eventDispatcher, n.notificationMgr)
->>>>>>> 56443ac4
+	n.api = api.NewAPI(n.syncManager, n.wallet, n.txfeed, n.cpuMiner, n.miningPool, n.chain, n.config, n.accessTokens, n.eventDispatcher, n.notificationMgr, n.callbackStore)
 
 	listenAddr := env.String("LISTEN", n.config.ApiAddress)
 	env.Parse()
