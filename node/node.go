--- conflicted
+++ resolved
@@ -54,22 +54,11 @@
 	sw       *p2p.Switch           // p2p connections
 	addrBook *p2p.AddrBook         // known peers
 
-	// services
-<<<<<<< HEAD
-	evsw         types.EventSwitch // pub/sub for services
-	blockStore   *txdb.Store
-	bcReactor    *bc.BlockchainReactor
-	accounts     *account.Manager
-	assets       *asset.Registry
-	rpcListeners []net.Listener // rpc servers
-=======
-	evsw types.EventSwitch // pub/sub for services
-	//    blockStore       *bc.MemStore
+	evsw       types.EventSwitch // pub/sub for services
 	blockStore *txdb.Store
 	bcReactor  *bc.BlockchainReactor
 	accounts   *account.Manager
 	assets     *asset.Registry
->>>>>>> e2d06fd4
 }
 
 var (
