--- conflicted
+++ resolved
@@ -4,12 +4,7 @@
 	"errors"
 	"reflect"
 
-<<<<<<< HEAD
 	"github.com/bytom/addresscallbacks"
-=======
-	log "github.com/sirupsen/logrus"
-
->>>>>>> 56443ac4
 	cfg "github.com/bytom/config"
 	"github.com/bytom/consensus"
 	"github.com/bytom/event"
@@ -17,14 +12,8 @@
 	core "github.com/bytom/protocol"
 	"github.com/bytom/protocol/bc"
 	"github.com/bytom/protocol/bc/types"
-<<<<<<< HEAD
-	"github.com/bytom/version"
 	log "github.com/sirupsen/logrus"
 	"github.com/tendermint/go-crypto"
-	cmn "github.com/tendermint/tmlibs/common"
-=======
-	"github.com/tendermint/go-crypto"
->>>>>>> 56443ac4
 )
 
 const (
@@ -75,22 +64,10 @@
 	blockKeeper  *blockKeeper
 	peers        *peerSet
 
-<<<<<<< HEAD
-	newTxCh    chan *types.Tx
-	newBlockCh chan *bc.Hash
 	txSyncCh   chan *txSyncMsg
 	quitSync   chan struct{}
 	config     *cfg.Config
 	txListener *addresscallbacks.TxListener
-}
-
-//NewSyncManager create a sync manager
-func NewSyncManager(config *cfg.Config, chain Chain, txPool *core.TxPool,
-	newBlockCh chan *bc.Hash, txListener *addresscallbacks.TxListener) (*SyncManager, error) {
-=======
-	txSyncCh chan *txSyncMsg
-	quitSync chan struct{}
-	config   *cfg.Config
 
 	eventDispatcher *event.Dispatcher
 	minedBlockSub   *event.Subscription
@@ -98,18 +75,17 @@
 }
 
 // CreateSyncManager create sync manager and set switch.
-func NewSyncManager(config *cfg.Config, chain Chain, txPool *core.TxPool, dispatcher *event.Dispatcher) (*SyncManager, error) {
+func NewSyncManager(config *cfg.Config, chain Chain, txPool *core.TxPool, dispatcher *event.Dispatcher, txListener *addresscallbacks.TxListener) (*SyncManager, error) {
 	sw, err := p2p.NewSwitch(config)
 	if err != nil {
 		return nil, err
 	}
 
-	return newSyncManager(config, sw, chain, txPool, dispatcher)
+	return newSyncManager(config, sw, chain, txPool, dispatcher, txListener)
 }
 
 //NewSyncManager create a sync manager
-func newSyncManager(config *cfg.Config, sw Switch, chain Chain, txPool *core.TxPool, dispatcher *event.Dispatcher) (*SyncManager, error) {
->>>>>>> 56443ac4
+func newSyncManager(config *cfg.Config, sw Switch, chain Chain, txPool *core.TxPool, dispatcher *event.Dispatcher, txListener *addresscallbacks.TxListener) (*SyncManager, error) {
 	genesisHeader, err := chain.GetHeaderByHeight(0)
 	if err != nil {
 		return nil, err
@@ -117,34 +93,6 @@
 	peers := newPeerSet(sw)
 
 	manager := &SyncManager{
-<<<<<<< HEAD
-		sw:           sw,
-		genesisHash:  genesisHeader.Hash(),
-		txPool:       txPool,
-		chain:        chain,
-		privKey:      crypto.GenPrivKeyEd25519(),
-		blockFetcher: newBlockFetcher(chain, peers),
-		blockKeeper:  newBlockKeeper(chain, peers),
-		peers:        peers,
-		newTxCh:      make(chan *types.Tx, maxTxChanSize),
-		newBlockCh:   newBlockCh,
-		txSyncCh:     make(chan *txSyncMsg),
-		quitSync:     make(chan struct{}),
-		config:       config,
-		txListener:   txListener,
-	}
-
-	protocolReactor := NewProtocolReactor(manager, manager.peers)
-	manager.sw.AddReactor("PROTOCOL", protocolReactor)
-
-	// Create & add listener
-	var listenerStatus bool
-	var l p2p.Listener
-	if !config.VaultMode {
-		p, address := protocolAndAddress(manager.config.P2P.ListenAddress)
-		l, listenerStatus = p2p.NewDefaultListener(p, address, manager.config.P2P.SkipUPNP)
-		manager.sw.AddListener(l)
-=======
 		sw:              sw,
 		genesisHash:     genesisHeader.Hash(),
 		txPool:          txPool,
@@ -156,8 +104,8 @@
 		quitSync:        make(chan struct{}),
 		config:          config,
 		eventDispatcher: dispatcher,
-	}
->>>>>>> 56443ac4
+		txListener:      txListener,
+	}
 
 	if !config.VaultMode {
 		protocolReactor := NewProtocolReactor(manager, peers)
@@ -393,13 +341,8 @@
 		sm.peers.addBanScore(peer.ID(), 0, 10, "fail on get tx from message")
 		return
 	}
-<<<<<<< HEAD
-	isOrphan, err := sm.chain.ValidateTx(tx)
-	if err != nil && isOrphan == false {
-=======
 
 	if isOrphan, err := sm.chain.ValidateTx(tx); err != nil && err != core.ErrDustTx && !isOrphan {
->>>>>>> 56443ac4
 		sm.peers.addBanScore(peer.ID(), 10, 0, "fail on validate tx transaction")
 	}
 	if err == nil {
